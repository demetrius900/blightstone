"use client"

import type React from "react"
import { useState } from "react"
import { Button } from "@/components/ui/button"
import {
  Dialog,
  DialogContent,
  DialogDescription,
  DialogHeader,
  DialogTitle,
  DialogTrigger,
} from "@/components/ui/dialog"
import { Input } from "@/components/ui/input"
import { Label } from "@/components/ui/label"
import { Check, Loader2, Building2, Plus, X } from "lucide-react"
import { useAuth } from "@/contexts/AuthContext"
import { toast } from "sonner"
import { validateBusinessManagerApplicationForm, showValidationErrors } from "@/lib/form-validation"
import { useSubscription } from "@/hooks/useSubscription"
import { normalizeDomain, isValidDomain, hasDuplicateDomains, removeDuplicateDomains, isSubdomain, getBaseDomain, SUBDOMAIN_POLICY } from "@/lib/utils/domain-utils"
// import { refreshAfterBusinessManagerChange } from "@/lib/subscription-utils" // File not found
import { useOrganizationStore } from "@/lib/stores/organization-store"
import { mutate } from 'swr'
import { getPlanPricing } from '@/lib/config/pricing-config'

interface ApplyForBmDialogProps {
  children: React.ReactNode
  onSuccess?: () => void
}

export function ApplyForBmDialog({ children, onSuccess }: ApplyForBmDialogProps) {
  const [open, setOpen] = useState(false)
  const [isSubmitting, setIsSubmitting] = useState(false)
  const [showSuccess, setShowSuccess] = useState(false)
  const { session } = useAuth()
  const { subscriptionData, usage, checkLimit, currentPlan } = useSubscription()
  const { currentOrganizationId } = useOrganizationStore()

  // Check if organization is on free plan or cannot request assets
  const isOnFreePlan = subscriptionData?.free || subscriptionData?.subscriptionStatus === 'free'
  const canRequestAssets = subscriptionData?.canRequestAssets !== false
  const subscriptionMessage = subscriptionData?.message
  
  // Check if user has reached business manager limit
  const canAddMoreBMs = checkLimit('businessManagers', usage?.businessManagers || 0)
  const hasReachedBMLimit = !canAddMoreBMs && !isOnFreePlan

  // Get domain limits from pricing config
  const planId = currentPlan?.id as 'starter' | 'growth' | 'scale'
  const planLimits = getPlanPricing(planId)
  const maxDomainsPerBm = planLimits?.domainsPerBm || 2

  // Domain management functions
  const addDomainField = () => {
    if (formData.domains.length < maxDomainsPerBm) {
      setFormData(prev => ({
        ...prev,
        domains: [...prev.domains, ""]
      }))
    }
  }

  const removeDomainField = (index: number) => {
    if (formData.domains.length > 1) {
      setFormData(prev => ({
        ...prev,
        domains: prev.domains.filter((_, i) => i !== index)
      }))
    }
  }

  const updateDomain = (index: number, value: string) => {
    setFormData(prev => ({
      ...prev,
      domains: prev.domains.map((domain, i) => i === index ? value : domain)
    }))
  }

  // Domain validation with normalization
  const validateDomainInput = (input: string) => {
    if (!input.trim()) return { isValid: false, error: 'Domain cannot be empty' }
    
    const normalized = normalizeDomain(input)
    if (!isValidDomain(normalized)) {
      return { isValid: false, error: 'Invalid domain format' }
    }
    
    return { isValid: true, normalized }
  }

  const [formData, setFormData] = useState({
    domains: [""] as string[], // Array of domains based on plan limits
  })

  const resetForm = () => {
    setFormData({
      domains: [""],
    })
  }

  const handleSubmit = async (e: React.FormEvent) => {
    e.preventDefault()

    // Check subscription status before allowing submission
    if (isOnFreePlan || !canRequestAssets) {
      toast.error("Upgrade Required", {
        description: subscriptionMessage || "Please upgrade your plan to apply for business managers.",
      });
      return;
    }

    // Check business manager limit
    if (hasReachedBMLimit) {
      toast.error("Plan Limit Reached", {
        description: "You have reached the maximum number of business managers for your current plan. Please upgrade to add more business managers.",
      });
      return;
    }

    // No need to validate primary website since we're using domains directly

    // Validate domains - filter out empty domains and check for duplicates
    const validDomains = formData.domains.filter(domain => domain.trim())
    if (validDomains.length === 0) {
      toast.error('At least one domain is required');
      return;
    }

    // Validate and normalize domains
    const processedDomains: string[] = []
    const warnings: string[] = []
    
    for (const domain of validDomains) {
      const validation = validateDomainInput(domain)
      if (!validation.isValid) {
        toast.error(`Invalid domain "${domain}": ${validation.error}`)
        return
      }
      
      const normalized = validation.normalized!
      
      // Check for subdomains and warn
      const existingBaseDomains = processedDomains.map(getBaseDomain)
      const currentBaseDomain = getBaseDomain(normalized)
      
      if (existingBaseDomains.includes(currentBaseDomain) && !processedDomains.includes(normalized)) {
        warnings.push(`"${domain}" and another domain share the same base domain (${currentBaseDomain})`)
      }
      
      processedDomains.push(normalized)
    }
    
    // Check for duplicates using normalized domains
    if (hasDuplicateDomains(processedDomains)) {
      toast.error('Duplicate domains detected (www, https, and paths are ignored)')
      return
    }
    
    // Show warnings if any
    if (warnings.length > 0) {
      toast.warning(warnings.join('. '))
    }

    setIsSubmitting(true)
    try {
      // Get current organization
      const orgsResponse = await fetch('/api/organizations', {
        headers: {
          'Authorization': `Bearer ${session?.access_token}`,
        },
      })

      if (!orgsResponse.ok) {
        throw new Error('Failed to fetch organization')
      }

      const orgsData = await orgsResponse.json()
      const organizationId = orgsData.organizations?.[0]?.organization_id

      if (!organizationId) {
        throw new Error('No organization found')
      }

      // Submit application
      const response = await fetch('/api/applications', {
        method: 'POST',
        headers: {
          'Content-Type': 'application/json',
          'Authorization': `Bearer ${session?.access_token}`,
        },
        body: JSON.stringify({
          type: 'business_manager',
          website_url: processedDomains[0], // Use first normalized domain as primary website
          domains: processedDomains, // Include the normalized domains
        }),
      })

      if (!response.ok) {
        const errorData = await response.json()
        throw new Error(errorData.error || 'Failed to submit application')
      }

      const result = await response.json()

      // Show success toast
      toast.success("Application submitted successfully!", {
        description: "Your business manager application is now under review."
      })
      
      // Refresh the data
      if (onSuccess) {
        onSuccess()
      }
      
      setOpen(false)

    } catch (error) {
      console.error('Error submitting application:', error)
      toast.error("Failed to submit application", {
        description: "Please try again or contact support if the issue persists."
      })
    } finally {
      setIsSubmitting(false)
    }
  }

  if (showSuccess) {
    return (
      <Dialog open={open} onOpenChange={setOpen}>
        <DialogTrigger asChild>{children}</DialogTrigger>
        <DialogContent className="sm:max-w-md bg-card border-border">
          <div className="flex flex-col items-center justify-center py-6 text-center">
            <div className="w-12 h-12 bg-muted rounded-full flex items-center justify-center mb-3">
              <Check className="w-6 h-6 text-foreground" />
            </div>
            <h3 className="text-base font-medium text-foreground mb-1">Application Submitted</h3>
            <p className="text-sm text-muted-foreground">
              Your business manager application has been submitted for review.
            </p>
          </div>
        </DialogContent>
      </Dialog>
    )
  }

  return (
    <Dialog open={open} onOpenChange={setOpen}>
      <DialogTrigger asChild>{children}</DialogTrigger>
      <DialogContent className="sm:max-w-lg bg-card border-border max-h-[90vh] overflow-y-auto">
        <DialogHeader>
          <DialogTitle className="text-foreground flex items-center gap-2">
            <Building2 className="h-5 w-5 text-muted-foreground" />
            Apply for Business Manager
          </DialogTitle>
          <DialogDescription className="text-muted-foreground">
            Submit your business information for review and approval.
          </DialogDescription>
        </DialogHeader>
        <form onSubmit={handleSubmit} className="space-y-4">
          <div className="space-y-2">
            <div className="flex items-center justify-between">
              <Label className="text-foreground">
                Domains for this Business Manager ({formData.domains.filter(d => d.trim()).length}/{maxDomainsPerBm})
              </Label>
              {formData.domains.length < maxDomainsPerBm && (
                <Button
                  type="button"
                  variant="outline"
                  size="sm"
                  onClick={addDomainField}
                  className="h-8 px-2 text-xs"
                >
                  <Plus className="h-3 w-3 mr-1" />
                  Add Domain
                </Button>
              )}
            </div>
            
            <div className="space-y-2">
              {formData.domains.map((domain, index) => {
                const validation = domain.trim() ? validateDomainInput(domain) : null
                const normalized = validation?.normalized
                const isSubdomain = normalized ? normalized.split('.').length > 2 : false
                
                return (
                  <div key={index} className="space-y-1">
                    <div className="flex gap-2">
                      <div className="flex-1">
                        <Input
                          type="text"
                          value={domain}
                          onChange={(e) => updateDomain(index, e.target.value)}
                          placeholder={index === 0 ? "example.com (primary domain)" : "additional-domain.com (optional)"}
                          className={`bg-background border-border text-foreground ${
                            validation && !validation.isValid ? 'border-red-500' : ''
                          }`}
                        />
                        {validation && !validation.isValid && (
                          <p className="text-xs text-red-500 mt-1">{validation.error}</p>
                        )}
                      </div>
                      {formData.domains.length > 1 && (
                        <Button
                          type="button"
                          variant="outline"
                          size="sm"
                          onClick={() => removeDomainField(index)}
                          className="h-10 px-2 text-red-500 hover:text-red-600"
                        >
                          <X className="h-4 w-4" />
                        </Button>
                      )}
                    </div>
                  </div>
                )
              })}
            </div>
            
<<<<<<< HEAD
            <p className="text-sm text-muted-foreground mt-2">
              Add all domains you plan to promote with this Business Manager. Your scale plan allows up to 5 domains per BM.
=======
            <p className="text-xs text-muted-foreground">
              Add all domains you plan to promote with this Business Manager. Your {planId || 'current'} plan allows up to {maxDomainsPerBm} domains per BM.
>>>>>>> 51a69f8c
            </p>
          </div>

          {(isOnFreePlan || !canRequestAssets || hasReachedBMLimit) ? (
            <div className="bg-muted/50 p-4 rounded-lg border border-border">
              <h4 className="text-sm font-medium text-foreground mb-2">
                {hasReachedBMLimit ? "Plan Limit Reached" : "Upgrade Required"}
              </h4>
              <p className="text-xs text-muted-foreground">
                {hasReachedBMLimit 
                  ? "You have reached the maximum number of business managers for your current plan. Please upgrade to add more business managers."
                  : (subscriptionMessage || "Business manager applications are available on paid plans only. Please upgrade your plan to continue.")
                }
              </p>
            </div>
          ) : (
            <div className="bg-muted/30 p-4 rounded-lg border border-border">
              <h4 className="text-sm font-medium text-foreground mb-2">What happens next?</h4>
              <ul className="text-xs text-muted-foreground space-y-1">
                <li>• Your application will be reviewed within 1-3 business days</li>
                <li>• Once approved, you&apos;ll receive your Business Manager ID</li>
                <li>• You can manage up to {maxDomainsPerBm} domains per Business Manager</li>
                <li>• You can then start creating ad accounts and campaigns</li>
              </ul>
            </div>
          )}

          <div className="flex justify-end gap-2">
            <Button
              type="button"
              variant="outline"
              onClick={() => setOpen(false)}
              disabled={isSubmitting}
              className="bg-background border-border text-foreground hover:bg-muted"
            >
              Cancel
            </Button>
            <Button
              type="submit"
              disabled={isSubmitting || isOnFreePlan || !canRequestAssets || hasReachedBMLimit}
              className="bg-gradient-to-r from-[#b4a0ff] to-[#ffb4a0] text-black hover:opacity-90 disabled:opacity-50"
            >
              {isSubmitting ? (
                <>
                  <Loader2 className="mr-2 h-4 w-4 animate-spin" />
                  Submitting...
                </>
              ) : (
                "Submit Application"
              )}
            </Button>
          </div>
        </form>
      </DialogContent>
    </Dialog>
  )
} <|MERGE_RESOLUTION|>--- conflicted
+++ resolved
@@ -317,13 +317,8 @@
               })}
             </div>
             
-<<<<<<< HEAD
-            <p className="text-sm text-muted-foreground mt-2">
-              Add all domains you plan to promote with this Business Manager. Your scale plan allows up to 5 domains per BM.
-=======
             <p className="text-xs text-muted-foreground">
               Add all domains you plan to promote with this Business Manager. Your {planId || 'current'} plan allows up to {maxDomainsPerBm} domains per BM.
->>>>>>> 51a69f8c
             </p>
           </div>
 
