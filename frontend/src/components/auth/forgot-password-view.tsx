"use client"

import Link from "next/link"
import { Button } from "../ui/button"
import { Input } from "../ui/input"
import { AdHubLogo } from "../core/AdHubLogo"
import { useState } from "react"
import { useAuth } from "../../contexts/AuthContext"
import { toast } from "sonner"
import { ArrowLeft, Mail, CheckCircle } from "lucide-react"

export function ForgotPasswordView() {
  const [email, setEmail] = useState("")
  const [loading, setLoading] = useState(false)
  const [sent, setSent] = useState(false)
  const { resetPassword } = useAuth()

  const handleSubmit = async (e: React.FormEvent) => {
    e.preventDefault()
    
    if (!email) {
      toast.error("Please enter your email address")
      return
    }

    setLoading(true)
    
    try {
      const { error } = await resetPassword(email)
      
      if (error) {
        toast.error(error.message || "Failed to send reset email")
        setLoading(false)
      } else {
        setSent(true)
        setLoading(false)
        toast.success("If an account exists for this email, a password reset link has been sent. Please check your inbox.")
      }
    } catch (err) {
      toast.error("An unexpected error occurred")
    } finally {
      setLoading(false)
    }
  }

  if (sent) {
    return (
      <div className="min-h-screen bg-black relative overflow-hidden">
        {/* Subtle gradient background */}
        <div className="absolute inset-0 bg-gradient-to-br from-gray-900/50 via-black to-gray-900/30" />
        <div className="absolute top-0 right-0 w-1/2 h-1/2 bg-gradient-to-bl from-gray-800/20 via-transparent to-transparent rounded-full blur-3xl" />
        
        {/* Home button */}
        <div className="absolute top-6 left-6 z-50">
          <Link 
            href="https://adhub.tech" 
            className="flex items-center gap-2 text-gray-400 hover:text-white transition-colors text-sm"
          >
            <ArrowLeft className="h-4 w-4" />
            Home
          </Link>
        </div>
        
        {/* Main content */}
        <div className="relative z-10 flex min-h-screen items-center justify-center px-6">
          <div className="w-full max-w-md space-y-8 text-center">
            
            {/* Success icon */}
            <div className="flex justify-center">
              <div className="w-16 h-16 bg-green-500/20 rounded-full flex items-center justify-center">
                <CheckCircle className="w-8 h-8 text-green-400" />
              </div>
            </div>

            {/* Header */}
            <div className="space-y-2">
              <h1 className="text-2xl font-semibold text-white">Check Your Email</h1>
              <p className="text-gray-400">
                We've sent password reset instructions to <span className="font-medium text-white">{email}</span>
              </p>
            </div>

            {/* Instructions */}
            <div>
              <p className="text-sm text-gray-500">
                Click the link in the email to reset your password. 
                If you don't see it, check your spam folder.
              </p>
            </div>

            {/* Actions */}
            <div className="space-y-3 pt-4">
              <Link href="/login">
<<<<<<< HEAD
                <Button className="w-full h-11 bg-gray-900 hover:bg-gray-800 border-gray-700 text-white rounded-md font-normal">
                  <ArrowLeft className="w-4 h-4 mr-2" />
                  Back to Sign In
                </Button>
              </Link>
              
              <Button
                onClick={() => setSent(false)}
                className="w-full h-11 bg-transparent hover:bg-gray-900/50 text-gray-400 hover:text-white rounded-md font-normal"
              >
                Try a Different Email
              </Button>
            </div>
=======
                <Button className="w-full h-11 bg-gradient-to-r from-[#b4a0ff] to-[#ffb4a0] hover:opacity-90 text-black rounded-md font-medium">
                      <ArrowLeft className="w-4 h-4 mr-2" />
                      Back to Sign In
                    </Button>
                  </Link>
                  
                  <Button
                onClick={() => {
                  setSent(false)
                  setEmail("")
                }}
                className="w-full h-11 bg-gray-800 hover:bg-gray-700 border border-gray-600 text-white rounded-md font-normal"
                  >
                    Try Different Email
                  </Button>
                </div>
>>>>>>> 51a69f8c
          </div>
        </div>
      </div>
    )
  }

  return (
    <div className="min-h-screen bg-black relative overflow-hidden">
      {/* Subtle gradient background */}
      <div className="absolute inset-0 bg-gradient-to-br from-gray-900/50 via-black to-gray-900/30" />
      <div className="absolute top-0 right-0 w-1/2 h-1/2 bg-gradient-to-bl from-gray-800/20 via-transparent to-transparent rounded-full blur-3xl" />
      
      {/* Home button */}
<<<<<<< HEAD
      <div className="absolute top-6 left-6 z-20">
=======
        <div className="absolute top-6 left-6 z-50">
>>>>>>> 51a69f8c
        <Link 
          href="https://adhub.tech"
          className="flex items-center gap-2 text-gray-400 hover:text-white transition-colors text-sm"
        >
          <ArrowLeft className="h-4 w-4" />
          Home
        </Link>
      </div>
      
      {/* Main content */}
      <div className="relative z-10 flex min-h-screen items-center justify-center px-6">
        <div className="w-full max-w-md space-y-8">
          
<<<<<<< HEAD
=======
          {/* Logo */}
>>>>>>> 51a69f8c
          <div className="flex justify-center">
            <AdHubLogo size="sm" />
          </div>

          {/* Header */}
          <div className="text-center space-y-2">
<<<<<<< HEAD
            <h1 className="text-2xl font-semibold text-white">Forgot Your Password?</h1>
            <p className="text-gray-400">
              Enter your email below to receive a reset link.
=======
            <h1 className="text-2xl font-semibold text-white">Reset Your Password</h1>
            <p className="text-gray-400">
              Remember your password?{" "}
              <Link href="/login" className="text-white underline hover:no-underline">
                Sign in
              </Link>
              .
>>>>>>> 51a69f8c
            </p>
          </div>

          {/* Form */}
          <form onSubmit={handleSubmit} className="space-y-6">
            <div className="space-y-2">
              <Input
                id="email"
<<<<<<< HEAD
                type="email"
                placeholder="Email"
                value={email}
                onChange={(e) => setEmail(e.target.value)}
=======
                    type="email"
                placeholder="Enter your email address"
                    value={email}
                    onChange={(e) => setEmail(e.target.value)}
>>>>>>> 51a69f8c
                required
                disabled={loading}
                className="h-11 bg-gray-900 border-gray-700 text-white placeholder-gray-500 rounded-md"
              />
            </div>

<<<<<<< HEAD
            <Button
              type="submit"
              disabled={loading}
              className="w-full h-11 bg-gradient-to-r from-[#b4a0ff] to-[#ffb4a0] hover:opacity-90 text-black rounded-md font-medium"
            >
              {loading ? "Sending..." : "Send Reset Link"}
            </Button>
          </form>

          {/* Back to login */}
          <div className="text-center">
            <Link href="/login" className="text-sm text-gray-400 hover:text-white">
              <ArrowLeft className="w-4 h-4 inline mr-1" />
              Back to Sign In
            </Link>
          </div>
=======
                  <Button
                    type="submit"
                    disabled={loading}
              className="w-full h-11 bg-gradient-to-r from-[#b4a0ff] to-[#ffb4a0] hover:opacity-90 text-black rounded-md font-medium"
                  >
              {loading ? "Sending..." : "Send Reset Link"}
                  </Button>
          </form>

          {/* Back link */}
          <div className="text-center">
            <Link href="/login" className="text-sm text-gray-400 hover:text-white transition-colors">
              ← Back to Sign In
                  </Link>
              </div>
>>>>>>> 51a69f8c
        </div>
      </div>
    </div>
  )
} <|MERGE_RESOLUTION|>--- conflicted
+++ resolved
@@ -3,6 +3,7 @@
 import Link from "next/link"
 import { Button } from "../ui/button"
 import { Input } from "../ui/input"
+import { Card, CardContent, CardDescription, CardHeader, CardTitle } from "../ui/card"
 import { AdHubLogo } from "../core/AdHubLogo"
 import { useState } from "react"
 import { useAuth } from "../../contexts/AuthContext"
@@ -63,7 +64,7 @@
         
         {/* Main content */}
         <div className="relative z-10 flex min-h-screen items-center justify-center px-6">
-          <div className="w-full max-w-md space-y-8 text-center">
+          <div className="w-full max-w-md space-y-8">
             
             {/* Success icon */}
             <div className="flex justify-center">
@@ -73,39 +74,24 @@
             </div>
 
             {/* Header */}
-            <div className="space-y-2">
+            <div className="text-center space-y-2">
               <h1 className="text-2xl font-semibold text-white">Check Your Email</h1>
               <p className="text-gray-400">
-                We've sent password reset instructions to <span className="font-medium text-white">{email}</span>
+                We've sent password reset instructions to {email}
               </p>
-            </div>
+                </div>
 
             {/* Instructions */}
-            <div>
+            <div className="text-center">
               <p className="text-sm text-gray-500">
-                Click the link in the email to reset your password. 
+                    Click the link in the email to reset your password. 
                 If you don't see it, check your spam folder.
-              </p>
-            </div>
+                  </p>
+                </div>
 
             {/* Actions */}
-            <div className="space-y-3 pt-4">
+                <div className="space-y-3">
               <Link href="/login">
-<<<<<<< HEAD
-                <Button className="w-full h-11 bg-gray-900 hover:bg-gray-800 border-gray-700 text-white rounded-md font-normal">
-                  <ArrowLeft className="w-4 h-4 mr-2" />
-                  Back to Sign In
-                </Button>
-              </Link>
-              
-              <Button
-                onClick={() => setSent(false)}
-                className="w-full h-11 bg-transparent hover:bg-gray-900/50 text-gray-400 hover:text-white rounded-md font-normal"
-              >
-                Try a Different Email
-              </Button>
-            </div>
-=======
                 <Button className="w-full h-11 bg-gradient-to-r from-[#b4a0ff] to-[#ffb4a0] hover:opacity-90 text-black rounded-md font-medium">
                       <ArrowLeft className="w-4 h-4 mr-2" />
                       Back to Sign In
@@ -122,7 +108,6 @@
                     Try Different Email
                   </Button>
                 </div>
->>>>>>> 51a69f8c
           </div>
         </div>
       </div>
@@ -136,13 +121,9 @@
       <div className="absolute top-0 right-0 w-1/2 h-1/2 bg-gradient-to-bl from-gray-800/20 via-transparent to-transparent rounded-full blur-3xl" />
       
       {/* Home button */}
-<<<<<<< HEAD
-      <div className="absolute top-6 left-6 z-20">
-=======
         <div className="absolute top-6 left-6 z-50">
->>>>>>> 51a69f8c
         <Link 
-          href="https://adhub.tech"
+          href="https://adhub.tech" 
           className="flex items-center gap-2 text-gray-400 hover:text-white transition-colors text-sm"
         >
           <ArrowLeft className="h-4 w-4" />
@@ -154,21 +135,13 @@
       <div className="relative z-10 flex min-h-screen items-center justify-center px-6">
         <div className="w-full max-w-md space-y-8">
           
-<<<<<<< HEAD
-=======
           {/* Logo */}
->>>>>>> 51a69f8c
           <div className="flex justify-center">
             <AdHubLogo size="sm" />
           </div>
 
           {/* Header */}
           <div className="text-center space-y-2">
-<<<<<<< HEAD
-            <h1 className="text-2xl font-semibold text-white">Forgot Your Password?</h1>
-            <p className="text-gray-400">
-              Enter your email below to receive a reset link.
-=======
             <h1 className="text-2xl font-semibold text-white">Reset Your Password</h1>
             <p className="text-gray-400">
               Remember your password?{" "}
@@ -176,50 +149,27 @@
                 Sign in
               </Link>
               .
->>>>>>> 51a69f8c
             </p>
-          </div>
+              </div>
 
           {/* Form */}
-          <form onSubmit={handleSubmit} className="space-y-6">
-            <div className="space-y-2">
-              <Input
+          <form onSubmit={handleSubmit} className="space-y-4">
+            <div>
+              <label htmlFor="email" className="block text-sm text-gray-300 mb-1">
+                Email
+              </label>
+                  <Input
                 id="email"
-<<<<<<< HEAD
-                type="email"
-                placeholder="Email"
-                value={email}
-                onChange={(e) => setEmail(e.target.value)}
-=======
                     type="email"
                 placeholder="Enter your email address"
                     value={email}
                     onChange={(e) => setEmail(e.target.value)}
->>>>>>> 51a69f8c
                 required
-                disabled={loading}
-                className="h-11 bg-gray-900 border-gray-700 text-white placeholder-gray-500 rounded-md"
-              />
-            </div>
+                    disabled={loading}
+                className="h-11 bg-gray-900 border-gray-700 text-white placeholder-gray-500 rounded-md focus:border-gray-500 focus:ring-0"
+                  />
+                </div>
 
-<<<<<<< HEAD
-            <Button
-              type="submit"
-              disabled={loading}
-              className="w-full h-11 bg-gradient-to-r from-[#b4a0ff] to-[#ffb4a0] hover:opacity-90 text-black rounded-md font-medium"
-            >
-              {loading ? "Sending..." : "Send Reset Link"}
-            </Button>
-          </form>
-
-          {/* Back to login */}
-          <div className="text-center">
-            <Link href="/login" className="text-sm text-gray-400 hover:text-white">
-              <ArrowLeft className="w-4 h-4 inline mr-1" />
-              Back to Sign In
-            </Link>
-          </div>
-=======
                   <Button
                     type="submit"
                     disabled={loading}
@@ -235,7 +185,6 @@
               ← Back to Sign In
                   </Link>
               </div>
->>>>>>> 51a69f8c
         </div>
       </div>
     </div>
