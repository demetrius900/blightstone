"use client"

import Link from "next/link"
import { Button } from "../ui/button"
import { Input } from "../ui/input"
import { Label } from "../ui/label"
import { Card, CardContent, CardDescription, CardHeader, CardTitle } from "../ui/card"
import { AdHubLogo } from "../core/AdHubLogo"
import { useState, useEffect } from "react"
import { useRouter } from "next/navigation"
import { useAuth } from '../../contexts/AuthContext'
import { Skeleton } from "../ui/skeleton"
import { toast } from "sonner"
import { validateRegistrationForm, showValidationErrors } from "../../lib/form-validation"
import { ArrowLeft } from "lucide-react"
import { supabase } from "../../lib/stores/supabase-client"

export function RegisterView() {
  const [email, setEmail] = useState("");
  const [password, setPassword] = useState("");
  const [loading, setLoading] = useState(false);
  const [error, setError] = useState("");

  const router = useRouter();
  const { signUp, signInWithGoogle, signInWithMagicLink } = useAuth();

  const handleSubmit = async (e: React.FormEvent) => {
    e.preventDefault();
    setError("");

    if (!email || !password) {
      toast.error("Please fill in all fields");
      return;
    }

    if (password.length < 6) {
      toast.error("Password must be at least 6 characters");
      return;
    }

    setLoading(true);

    try {
      console.log('📝 Starting registration for:', email);
      
      // Just try to register - let Supabase handle duplicate detection naturally
      const { data, error } = await signUp(email, password);
      
      console.log('📝 Registration result:', { user: data?.user?.id, session: !!data?.session, error: error?.message });
      
      if (error) {
        console.error('📝 Registration error:', error);
        setError(error.message);
        setLoading(false);
        
        if (error.message.includes('User already registered') || 
            error.message.includes('already been registered') ||
            error.message.includes('already exists')) {
          toast.error("An account with this email already exists. Redirecting to login...");
          setTimeout(() => {
            router.push('/login');
          }, 2000);
        } else {
          toast.error(error.message);
        }
        return;
      }

      if (data?.user && !data.session) {
        // New user registration that requires email confirmation
        console.log('📝 Registration successful - email confirmation required');
        toast.success("Registration successful! Please check your email to confirm your account.", {
          duration: 5000
        });
        setLoading(false);
        // Immediately redirect to confirmation page
        router.push(`/confirm-email?email=${encodeURIComponent(email)}`);
        return;
      } else if (data?.user && data.session) {
        // Auto-confirmed registration (shouldn't happen with email confirmation enabled)
        console.log('📝 Registration successful - auto-confirmed');
        toast.success("Registration successful! Let's get you set up...");
        setLoading(false);
        setTimeout(() => {
          router.push("/onboarding");
        }, 1000);
        return;
      } else {
        // Unexpected state
        console.error('📝 Unexpected registration state:', data);
        setError("Registration failed. Please try again.");
        toast.error("Registration failed. Please try again.");
        setLoading(false);
      }
    } catch (err: any) {
      console.error('📝 Registration exception:', err);
      const errorMessage = err?.message || "An unexpected error occurred during registration.";
      setError(errorMessage);
      toast.error(errorMessage);
      setLoading(false);
    }
  };

  const handleGoogleSignUp = async () => {
    setError("");
    
    try {
      const result = await signInWithGoogle();
      if (result.error) {
        let errorMessage = "Failed to sign up with Google. Please try again.";
        
        if (result.error.message.includes('popup_closed_by_user')) {
          errorMessage = "Google sign-up was cancelled.";
        } else if (result.error.message.includes('access_denied')) {
          errorMessage = "Google sign-up access was denied.";
        } else {
          errorMessage = result.error.message;
        }
        
        setError(errorMessage);
        toast.error(errorMessage);
        return;
      }
      
      toast.success("Account created!", {
        description: "Welcome to AdHub."
      });
    } catch (err: any) {
      const errorMessage = err?.message || "An unexpected error occurred during Google sign up.";
      setError(errorMessage);
      toast.error(errorMessage);
    }
  };

  // Magic link handler removed - now handled by dedicated /magic-link page

  if (loading) {
    return (
      <div className="min-h-screen bg-black relative overflow-hidden">
        {/* Subtle gradient background */}
        <div className="absolute inset-0 bg-gradient-to-br from-gray-900/50 via-black to-gray-900/30" />
        <div className="absolute top-0 right-0 w-1/2 h-1/2 bg-gradient-to-bl from-gray-800/20 via-transparent to-transparent rounded-full blur-3xl" />
        
        {/* Main content */}
        <div className="relative z-10 flex min-h-screen items-center justify-center px-6">
          <div className="w-full max-w-md text-center space-y-4">
            <div className="w-8 h-8 border-2 border-white border-t-transparent rounded-full animate-spin mx-auto" />
            <p className="text-gray-400">Creating your account...</p>
          </div>
        </div>
      </div>
    );
  }

  return (
    <div className="min-h-screen bg-black relative overflow-hidden">
      {/* Subtle gradient background */}
      <div className="absolute inset-0 bg-gradient-to-br from-gray-900/50 via-black to-gray-900/30" />
      <div className="absolute top-0 right-0 w-1/2 h-1/2 bg-gradient-to-bl from-gray-800/20 via-transparent to-transparent rounded-full blur-3xl" />
      
      {/* Home button */}
<<<<<<< HEAD
      <div className="absolute top-6 left-6 z-20">
=======
      <div className="absolute top-6 left-6 z-50">
>>>>>>> 51a69f8c
        <Link 
          href="https://adhub.tech"
          className="flex items-center gap-2 text-gray-400 hover:text-white transition-colors text-sm"
        >
          <ArrowLeft className="h-4 w-4" />
          Home
        </Link>
      </div>
      
      {/* Main content */}
      <div className="relative z-10 flex min-h-screen items-center justify-center px-6">
        <div className="w-full max-w-md space-y-8">
          
          {/* Logo */}
          <div className="flex justify-center">
            <AdHubLogo size="sm" />
          </div>

          {/* Header */}
          <div className="text-center space-y-2">
            <h1 className="text-2xl font-semibold text-white">Create a AdHub Account</h1>
            <p className="text-gray-400">
              Already have an account?{" "}
              <Link href="/login" className="text-white underline hover:no-underline">
                Log in
              </Link>
              .
            </p>
          </div>

          {/* Social login buttons */}
          <div className="grid grid-cols-2 gap-3">
            <Button
              type="button"
              onClick={handleGoogleSignUp}
              disabled={loading}
<<<<<<< HEAD
              className="h-11 bg-gray-900 hover:bg-gray-800 border border-gray-700 text-white rounded-md font-normal"
=======
              className="h-11 bg-gray-800 hover:bg-gray-700 border border-gray-600 text-white rounded-md font-normal"
>>>>>>> 51a69f8c
            >
              <svg className="w-4 h-4 mr-2" viewBox="0 0 24 24">
                <path
                  d="M22.56 12.25c0-.78-.07-1.53-.2-2.25H12v4.26h5.92c-.26 1.37-1.04 2.53-2.21 3.31v2.77h3.57c2.08-1.92 3.28-4.74 3.28-8.09z"
                  fill="#4285F4"
                />
                <path
                  d="M12 23c2.97 0 5.46-.98 7.28-2.66l-3.57-2.77c-.98.66-2.23 1.06-3.71 1.06-2.86 0-5.29-1.93-6.16-4.53H2.18v2.84C3.99 20.53 7.7 23 12 23z"
                  fill="#34A853"
                />
                <path
                  d="M5.84 14.09c-.22-.66-.35-1.36-.35-2.09s.13-1.43.35-2.09V7.07H2.18C1.43 8.55 1 10.22 1 12s.43 3.45 1.18 4.93l2.85-2.22.81-.62z"
                  fill="#FBBC05"
                />
                <path
                  d="M12 5.38c1.62 0 3.06.56 4.21 1.64l3.15-3.15C17.45 2.09 14.97 1 12 1 7.7 1 3.99 3.47 2.18 7.07l3.66 2.84c.87-2.6 3.3-4.53 6.16-4.53z"
                  fill="#EA4335"
                />
              </svg>
              Continue with Google
            </Button>

<<<<<<< HEAD
            <Button
              type="button"
              onClick={handleMagicLinkSignUp}
              disabled={loading}
              className="h-11 bg-gray-900 hover:bg-gray-800 border border-gray-700 text-white rounded-md font-normal"
            >
              <svg className="w-4 h-4 mr-2" fill="currentColor" viewBox="0 0 20 20">
                <path d="M2.003 5.884L10 9.882l7.997-3.998A2 2 0 0016 4H4a2 2 0 00-1.997 1.884z" />
                <path d="M18 8.118l-8 4-8-4V14a2 2 0 002 2h12a2 2 0 002-2V8.118z" />
              </svg>
              Continue with Magic Link
            </Button>
=======
            <Link href="/magic-link">
              <Button
                type="button"
                disabled={loading}
                className="h-11 bg-gray-800 hover:bg-gray-700 border border-gray-600 text-white rounded-md font-normal w-full"
              >
                <svg className="w-4 h-4 mr-2" fill="currentColor" viewBox="0 0 20 20">
                  <path d="M2.003 5.884L10 9.882l7.997-3.998A2 2 0 0016 4H4a2 2 0 00-1.997 1.884z" />
                  <path d="M18 8.118l-8 4-8-4V14a2 2 0 002 2h12a2 2 0 002-2V8.118z" />
                </svg>
                Continue with Magic Link
              </Button>
            </Link>
>>>>>>> 51a69f8c
          </div>

          {/* Divider */}
          <div className="relative">
            <div className="absolute inset-0 flex items-center">
              <div className="w-full border-t border-gray-700" />
            </div>
            <div className="relative flex justify-center text-sm">
              <span className="bg-black px-4 text-gray-400">or</span>
            </div>
          </div>

          {/* Form */}
          <form onSubmit={handleSubmit} className="space-y-6">
            <div className="space-y-2">
              <label htmlFor="email" className="block text-sm text-gray-300 mb-1">
                Email
              </label>
              <Input
                id="email"
                type="email"
                placeholder="you@company.com"
                value={email}
                onChange={(e) => setEmail(e.target.value)}
                required
                disabled={loading}
                className="h-11 bg-gray-900 border-gray-700 text-white placeholder-gray-500 rounded-md focus:border-gray-500 focus:ring-0"
              />
            </div>

            <div className="space-y-2">
              <label htmlFor="password" className="block text-sm text-gray-300 mb-1">
                Password
              </label>
              <Input
                id="password"
                type="password"
                placeholder="••••••••••"
                value={password}
                onChange={(e) => setPassword(e.target.value)}
                required
                disabled={loading}
                className="h-11 bg-gray-900 border-gray-700 text-white placeholder-gray-500 rounded-md focus:border-gray-500 focus:ring-0"
              />
            </div>
<<<<<<< HEAD
            
            {error && <p className="text-red-500 text-sm">{error}</p>}
            
            <Button
              type="submit"
              className="w-full h-11 bg-gradient-to-r from-[#b4a0ff] to-[#ffb4a0] hover:opacity-90 text-black rounded-md font-medium"
              disabled={loading}
            >
=======

            {error && (
              <div className="text-red-400 text-sm">{error}</div>
            )}

              <Button
                type="submit"
                disabled={loading}
              className="w-full h-11 bg-gradient-to-r from-[#b4a0ff] to-[#ffb4a0] hover:opacity-90 text-black rounded-md font-medium"
              >
>>>>>>> 51a69f8c
              {loading ? "Creating Account..." : "Create Account"}
            </Button>
          </form>

          {/* Terms */}
          <div className="text-center">
            <p className="text-xs text-gray-500">
              By signing up, you agree to our{" "}
              <Link href="/terms" className="text-gray-400 underline hover:no-underline">
                Terms
              </Link>
              ,{" "}
              <Link href="/privacy" className="text-gray-400 underline hover:no-underline">
                Acceptable Use
              </Link>
              , and{" "}
              <Link href="/privacy" className="text-gray-400 underline hover:no-underline">
                Privacy Policy
              </Link>
              .
            </p>
          </div>
        </div>
      </div>
    </div>
  )
} <|MERGE_RESOLUTION|>--- conflicted
+++ resolved
@@ -159,11 +159,7 @@
       <div className="absolute top-0 right-0 w-1/2 h-1/2 bg-gradient-to-bl from-gray-800/20 via-transparent to-transparent rounded-full blur-3xl" />
       
       {/* Home button */}
-<<<<<<< HEAD
-      <div className="absolute top-6 left-6 z-20">
-=======
       <div className="absolute top-6 left-6 z-50">
->>>>>>> 51a69f8c
         <Link 
           href="https://adhub.tech"
           className="flex items-center gap-2 text-gray-400 hover:text-white transition-colors text-sm"
@@ -200,11 +196,7 @@
               type="button"
               onClick={handleGoogleSignUp}
               disabled={loading}
-<<<<<<< HEAD
-              className="h-11 bg-gray-900 hover:bg-gray-800 border border-gray-700 text-white rounded-md font-normal"
-=======
               className="h-11 bg-gray-800 hover:bg-gray-700 border border-gray-600 text-white rounded-md font-normal"
->>>>>>> 51a69f8c
             >
               <svg className="w-4 h-4 mr-2" viewBox="0 0 24 24">
                 <path
@@ -227,20 +219,6 @@
               Continue with Google
             </Button>
 
-<<<<<<< HEAD
-            <Button
-              type="button"
-              onClick={handleMagicLinkSignUp}
-              disabled={loading}
-              className="h-11 bg-gray-900 hover:bg-gray-800 border border-gray-700 text-white rounded-md font-normal"
-            >
-              <svg className="w-4 h-4 mr-2" fill="currentColor" viewBox="0 0 20 20">
-                <path d="M2.003 5.884L10 9.882l7.997-3.998A2 2 0 0016 4H4a2 2 0 00-1.997 1.884z" />
-                <path d="M18 8.118l-8 4-8-4V14a2 2 0 002 2h12a2 2 0 002-2V8.118z" />
-              </svg>
-              Continue with Magic Link
-            </Button>
-=======
             <Link href="/magic-link">
               <Button
                 type="button"
@@ -254,7 +232,6 @@
                 Continue with Magic Link
               </Button>
             </Link>
->>>>>>> 51a69f8c
           </div>
 
           {/* Divider */}
@@ -268,8 +245,8 @@
           </div>
 
           {/* Form */}
-          <form onSubmit={handleSubmit} className="space-y-6">
-            <div className="space-y-2">
+          <form onSubmit={handleSubmit} className="space-y-4">
+            <div>
               <label htmlFor="email" className="block text-sm text-gray-300 mb-1">
                 Email
               </label>
@@ -285,7 +262,7 @@
               />
             </div>
 
-            <div className="space-y-2">
+            <div>
               <label htmlFor="password" className="block text-sm text-gray-300 mb-1">
                 Password
               </label>
@@ -300,16 +277,6 @@
                 className="h-11 bg-gray-900 border-gray-700 text-white placeholder-gray-500 rounded-md focus:border-gray-500 focus:ring-0"
               />
             </div>
-<<<<<<< HEAD
-            
-            {error && <p className="text-red-500 text-sm">{error}</p>}
-            
-            <Button
-              type="submit"
-              className="w-full h-11 bg-gradient-to-r from-[#b4a0ff] to-[#ffb4a0] hover:opacity-90 text-black rounded-md font-medium"
-              disabled={loading}
-            >
-=======
 
             {error && (
               <div className="text-red-400 text-sm">{error}</div>
@@ -320,9 +287,8 @@
                 disabled={loading}
               className="w-full h-11 bg-gradient-to-r from-[#b4a0ff] to-[#ffb4a0] hover:opacity-90 text-black rounded-md font-medium"
               >
->>>>>>> 51a69f8c
               {loading ? "Creating Account..." : "Create Account"}
-            </Button>
+              </Button>
           </form>
 
           {/* Terms */}
